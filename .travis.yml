--- conflicted
+++ resolved
@@ -20,15 +20,10 @@
 after_success:
   - if [[ "${CHANGED_FILES_PR[@]}" =~ "scripts/kind-e2e/e2e.sh" ]]; then
       echo "scripts/kind-e2e/e2e.sh was modified, testing recurring run on already deployed infrastructure.";
-<<<<<<< HEAD
-      make e2e status=keep deploytool=operator;
-    fi;
-    echo "Testing cleaning up clusters";
-    make e2e status=clean
-=======
       make e2e status=keep deploytool=operator 2>&1 |  ts '[%H:%M:%.S]' -s ;
     fi
->>>>>>> 91e5585e
+    echo "Testing cleaning up clusters";
+    make e2e status=clean 2>&1 | ts '[%H:%M:%.S]' -s
 deploy:
   - provider: script
     script: bash scripts/release
