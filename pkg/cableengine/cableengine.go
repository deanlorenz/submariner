--- conflicted
+++ resolved
@@ -19,7 +19,6 @@
 type Engine interface {
 	// StartEngine performs any general set up work needed independent of any remote connections.
 	StartEngine() error
-<<<<<<< HEAD
 	// InstallCable performs any set up work needed for connecting to given remote endpoint.
 	// Once InstallCable completes, it should be possible to connect to remote
 	// Pods or Services behind the given endpoint.
@@ -27,10 +26,6 @@
 	// RemoveCable disconnects the Engine from the given remote endpoint. Upon completion.
 	// remote Pods and Service may not be accessible any more.
 	RemoveCable(remote types.SubmarinerEndpoint) error
-=======
-	InstallCable(types.SubmarinerEndpoint) error
-	RemoveCable(types.SubmarinerEndpoint) error
->>>>>>> e4ef9ce1
 }
 
 type engine struct {
@@ -41,10 +36,77 @@
 	localEndpoint types.SubmarinerEndpoint
 }
 
-<<<<<<< HEAD
 // NewEngine creates a new Engine for the local cluster
-=======
->>>>>>> e4ef9ce1
+func NewEngine(localSubnets []string, localCluster types.SubmarinerCluster, localEndpoint types.SubmarinerEndpoint) (Engine, error) {
+	driver, err := cable.NewDriver(localSubnets, localEndpoint)
+	if err != nil {
+		return nil, err
+	}
+	return &engine{
+		localCluster:  localCluster,
+		localEndpoint: localEndpoint,
+		localSubnets:  localSubnets,
+		driver:        driver,
+	}, nil
+}
+
+func (i *engine) StartEngine() error {
+	klog.Infof("Starting IPSec Engine (Charon)")
+	return i.driver.Init()
+}
+
+func (i *engine) InstallCable(endpoint types.SubmarinerEndpoint) error {
+	if endpoint.Spec.ClusterID == i.localCluster.ID {
+		klog.V(4).Infof("Not installing cable for local cluster")
+		return nil
+	}
+	if reflect.DeepEqual(endpoint.Spec, i.localEndpoint.Spec) {
+		klog.V(4).Infof("Not installing self")
+		return nil
+	}
+
+	i.Lock()
+	defer i.Unlock()
+
+	klog.V(2).Infof("Installing cable %s", endpoint.Spec.CableName)
+	activeConnections, err := i.driver.GetActiveConnections(endpoint.Spec.ClusterID)
+	if err != nil {
+		return err
+	}
+	for _, active := range activeConnections {
+		klog.V(6).Infof("Analyzing currently active connection: %s", active)
+		if active == endpoint.Spec.CableName {
+			klog.V(6).Infof("Cable %s is already installed, not installing twice", active)
+			return nil
+		}
+		if util.GetClusterIDFromCableName(active) == endpoint.Spec.ClusterID {
+			return fmt.Errorf("error while installing cable %s, already found a pre-existing cable belonging to this cluster %s", active, endpoint.Spec.ClusterID)
+		}
+	}
+
+	remoteEndpointIP, err := i.driver.ConnectToEndpoint(endpoint)
+	if err != nil {
+		return err
+	}
+	klog.V(4).Infof("Connected to remoteEndpointIP %s", remoteEndpointIP)
+	return nil
+}
+
+func (i *engine) RemoveCable(endpoint types.SubmarinerEndpoint) error {
+	i.Lock()
+	defer i.Unlock()
+
+	return i.driver.DisconnectFromEndpoint(endpoint)
+}
+
+type engine struct {
+	sync.Mutex
+	driver        cable.Driver
+	localSubnets  []string
+	localCluster  types.SubmarinerCluster
+	localEndpoint types.SubmarinerEndpoint
+}
+
 func NewEngine(localSubnets []string, localCluster types.SubmarinerCluster, localEndpoint types.SubmarinerEndpoint) (Engine, error) {
 	driver, err := cable.NewDriver(localSubnets, localEndpoint)
 	if err != nil {
